using System;
using LibSample;
using LiteNetLib;

class Program
{

    static void Main(string[] args)
    {
        //Test ntp
        NtpSyncModule ntpSync = new NtpSyncModule("pool.ntp.org");
        ntpSync.GetNetworkTime();
        if (ntpSync.SyncedTime.HasValue)
        {
            Console.WriteLine("Synced time test: " + ntpSync.SyncedTime.Value);
        }

        //new EchoMessagesTest().Run();
        //new HolePunchServerTest().Run();
        //new BroadcastTest().Run();

        //new BenchmarkTest.TestHost().Run();
<<<<<<< HEAD
        //new SerializerTest().Run();

        //new EncryptionTest().Run();
=======
        new SerializerTest().Run();
>>>>>>> 899fe956
    }
}<|MERGE_RESOLUTION|>--- conflicted
+++ resolved
@@ -20,12 +20,6 @@
         //new BroadcastTest().Run();
 
         //new BenchmarkTest.TestHost().Run();
-<<<<<<< HEAD
-        //new SerializerTest().Run();
-
-        //new EncryptionTest().Run();
-=======
         new SerializerTest().Run();
->>>>>>> 899fe956
     }
 }